<<<<<<< HEAD
import os
from . import flask_app


class Config(object):
    MODE = 'Config'
    DEBUG = False
    TESTING = False
    STAGING = False
    PRODUCTION = False
    BASEDIR = os.path.abspath(os.path.dirname(__file__))
    SECRET_KEY = os.environ.get('SECRET_KEY', str(os.urandom(10)))
    # ASSETS_DEBUG = True if os.getenv('ASSETS_DEBUG') == '1' else False


    UPLOAD_FOLDER = '../../jobs'
    ALLOWED_EXTENSIONS = set(['zip'])

class Development(Config):
    MODE = 'Development'
    DEBUG = True
    CELERY_BROKER_URL='redis://localhost:6379',
    CELERY_RESULT_BACKEND='redis://localhost:6379'
    # MONGO_URI = 'Default'

class Production(Config):
    MODE = 'Production'

    CELERY_BROKER_URL = os.environ['REDIS_URL']
    CELERY_RESULT_BACKEND = os.environ['REDIS_URL']

    MONGO_URI = os.environ['MONGODB_URI']


flask_config = os.environ.get('FLASK_CONFIG', 'Development')
flask_app.config.from_object('honeybee_server.config.{}'.format(flask_config))
=======
import os
from . import flask_app


class Config(object):
    MODE = 'Config'
    DEBUG = False
    TESTING = False
    STAGING = False
    PRODUCTION = False
    BASEDIR = os.path.abspath(os.path.dirname(__file__))
    SECRET_KEY = os.environ.get('SECRET_KEY', str(os.urandom(10)))
    # ASSETS_DEBUG = True if os.getenv('ASSETS_DEBUG') == '1' else False

    CELERY_BROKER_URL='redis://localhost:6379',
    CELERY_RESULT_BACKEND='redis://localhost:6379'

    UPLOAD_FOLDER = os.path.join(os.path.dirname(BASEDIR),'jobs')
    ALLOWED_EXTENSIONS = set(['zip'])

class Development(Config):
    MODE = 'Development'
    DEBUG = True


class Production(Config):
    MODE = 'Production'

flask_config = os.environ.get('FLASK_CONFIG', 'Development')
flask_app.config.from_object('honeybee_server.config.{}'.format(flask_config))
>>>>>>> 78a37e9c
<|MERGE_RESOLUTION|>--- conflicted
+++ resolved
@@ -1,69 +1,36 @@
-<<<<<<< HEAD
-import os
-from . import flask_app
-
-
-class Config(object):
-    MODE = 'Config'
-    DEBUG = False
-    TESTING = False
-    STAGING = False
-    PRODUCTION = False
-    BASEDIR = os.path.abspath(os.path.dirname(__file__))
-    SECRET_KEY = os.environ.get('SECRET_KEY', str(os.urandom(10)))
-    # ASSETS_DEBUG = True if os.getenv('ASSETS_DEBUG') == '1' else False
-
-
-    UPLOAD_FOLDER = '../../jobs'
-    ALLOWED_EXTENSIONS = set(['zip'])
-
-class Development(Config):
-    MODE = 'Development'
-    DEBUG = True
-    CELERY_BROKER_URL='redis://localhost:6379',
-    CELERY_RESULT_BACKEND='redis://localhost:6379'
-    # MONGO_URI = 'Default'
-
-class Production(Config):
-    MODE = 'Production'
-
-    CELERY_BROKER_URL = os.environ['REDIS_URL']
-    CELERY_RESULT_BACKEND = os.environ['REDIS_URL']
-
-    MONGO_URI = os.environ['MONGODB_URI']
-
-
-flask_config = os.environ.get('FLASK_CONFIG', 'Development')
-flask_app.config.from_object('honeybee_server.config.{}'.format(flask_config))
-=======
-import os
-from . import flask_app
-
-
-class Config(object):
-    MODE = 'Config'
-    DEBUG = False
-    TESTING = False
-    STAGING = False
-    PRODUCTION = False
-    BASEDIR = os.path.abspath(os.path.dirname(__file__))
-    SECRET_KEY = os.environ.get('SECRET_KEY', str(os.urandom(10)))
-    # ASSETS_DEBUG = True if os.getenv('ASSETS_DEBUG') == '1' else False
-
-    CELERY_BROKER_URL='redis://localhost:6379',
-    CELERY_RESULT_BACKEND='redis://localhost:6379'
-
-    UPLOAD_FOLDER = os.path.join(os.path.dirname(BASEDIR),'jobs')
-    ALLOWED_EXTENSIONS = set(['zip'])
-
-class Development(Config):
-    MODE = 'Development'
-    DEBUG = True
-
-
-class Production(Config):
-    MODE = 'Production'
-
-flask_config = os.environ.get('FLASK_CONFIG', 'Development')
-flask_app.config.from_object('honeybee_server.config.{}'.format(flask_config))
->>>>>>> 78a37e9c
+import os
+from . import flask_app
+
+
+class Config(object):
+    MODE = 'Config'
+    DEBUG = False
+    TESTING = False
+    STAGING = False
+    PRODUCTION = False
+    BASEDIR = os.path.abspath(os.path.dirname(__file__))
+    SECRET_KEY = os.environ.get('SECRET_KEY', str(os.urandom(10)))
+    # ASSETS_DEBUG = True if os.getenv('ASSETS_DEBUG') == '1' else False
+
+
+    UPLOAD_FOLDER = os.path.join(os.path.dirname(BASEDIR),'jobs')
+    ALLOWED_EXTENSIONS = set(['zip'])
+
+class Development(Config):
+    MODE = 'Development'
+    DEBUG = True
+    CELERY_BROKER_URL='redis://localhost:6379',
+    CELERY_RESULT_BACKEND='redis://localhost:6379'
+    # MONGO_URI = 'Default'
+
+class Production(Config):
+    MODE = 'Production'
+
+    CELERY_BROKER_URL = os.environ['REDIS_URL']
+    CELERY_RESULT_BACKEND = os.environ['REDIS_URL']
+
+    MONGO_URI = os.environ['MONGODB_URI']
+
+
+flask_config = os.environ.get('FLASK_CONFIG', 'Development')
+flask_app.config.from_object('honeybee_server.config.{}'.format(flask_config))